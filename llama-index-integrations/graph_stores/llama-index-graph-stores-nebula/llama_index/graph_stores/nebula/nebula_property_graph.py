from typing import Any, List, Dict, Optional, Tuple

from llama_index.core.graph_stores.prompts import DEFAULT_CYPHER_TEMPALTE
from llama_index.core.graph_stores.types import (
    PropertyGraphStore,
    Triplet,
    LabelledNode,
    Relation,
    EntityNode,
    ChunkNode,
)
from llama_index.core.graph_stores.utils import (
    clean_string_values,
    value_sanitize,
    LIST_LIMIT,
)
from llama_index.core.prompts import PromptTemplate
from llama_index.core.vector_stores.types import VectorStoreQuery
from nebula3.Config import SessionPoolConfig
from nebula3.gclient.net.SessionPool import SessionPool
from nebula3.gclient.net.base import BaseExecutor
from nebula3.data.ResultSet import ResultSet
from jinja2 import Template

from llama_index.graph_stores.nebula.utils import (
    build_param_map,
    remove_empty_values,
    url_scheme_parse,
)


QUOTE = '"'
EXHAUSTIVE_SEARCH_LIMIT = 10000
# Threshold for returning all available prop values in graph schema
DISTINCT_VALUE_LIMIT = 10

META_NODE_LABEL_PREFIX = "__meta__label__"

# DDL Design
# - Entity__ is used to store the extracted entity name(readable id)
# - Chunk__ is used to store the extracted chunk text
# - Node__ is used to store the node label
# - Props__ is used to store the LlamaIndex Node Metadata
# - Relation__ is used to store the relation
# - __meta__node_label__ is used to store the node labels,
#     we use EDGE for this due to we could leverage dangling edges to make it mostly invisible
# - __meta__rel_label__ is used to store the relation labels
#     the starting and ending vertices will be human-readable from node_label && META_NODE_LABEL_PREFIX
#     due to they are dangling edges, so they are mostly invisible



DDL = Template(
    """
CREATE TAG IF NOT EXISTS `Entity__` (`name` STRING);
CREATE TAG IF NOT EXISTS `Chunk__` (`text` STRING);
CREATE TAG IF NOT EXISTS `Node__` (`label` STRING);
CREATE TAG IF NOT EXISTS `Props__` ({{props_schema}});
CREATE EDGE IF NOT EXISTS `Relation__` (`label` STRING{% if props_schema != "" %}, {{props_schema}}{% endif%});
<<<<<<< HEAD

CREATE TAG INDEX IF NOT EXISTS index_entity_name ON `Entity__`(`name`(256));
CREATE TAG INDEX IF NOT EXISTS index_chunk_text ON `Chunk__`(`text`(256));
CREATE TAG INDEX IF NOT EXISTS index_node_label ON `Node__`(`label`(256));
CRETAE EDGE INDEX IF NOT EXISTS index_relation_label ON `Relation__`(`label`(256));
=======
CREATE EDGE IF NOT EXISTS `__meta__node_label__` (`label` STRING);
CREATE EDGE IF NOT EXISTS `__meta__rel_label__` (`label` STRING);
>>>>>>> b19f8b7e
"""
)

# TODO: need to define Props__ Indexes based on all the properties
INDEX_DDL = """
CREATE TAG INDEX IF NOT EXISTS idx_Entity__ ON `Entity__`(`name`);
CREATE TAG INDEX IF NOT EXISTS idx_Chunk__ ON `Chunk__`(`text`);
CREATE TAG INDEX IF NOT EXISTS idx_Node__ ON `Node__`(`label`);
CREATE EDGE INDEX IF NOT EXISTS idx_Relation__ ON `Relation__`(`label`);

CREATE EDGE INDEX IF NOT EXISTS idx_meta__node_label__ ON `__meta__node_label__`(`label`);
CREATE EDGE INDEX IF NOT EXISTS idx_meta__rel_label__ ON `__meta__rel_label__`(`label`);
"""


class NebulaPropertyGraphStore(PropertyGraphStore):
    """
    NebulaGraph Property Graph Store.

    This class implements a NebulaGraph property graph store.

    You could go with NebulaGraph-lite freely on Google Colab.
    - https://github.com/nebula-contrib/nebulagraph-lite
    Or Install with Docker Extension(search in the Docker Extension marketplace) on your local machine.

    Examples:
        `pip install llama-index-graph-stores-nebula`
        `pip install jupyter-nebulagraph`

        Create a new NebulaGraph Space with Basic Schema:

        ```jupyter
        %load_ext ngql
        %ngql --address 127.0.0.1 --port 9669 --user root --password nebula
        %ngql CREATE SPACE IF NOT EXISTS llamaindex_nebula_property_graph(vid_type=FIXED_STRING(256));
        ```
    """

    _space: str
    _client: BaseExecutor
    sanitize_query_output: bool
    enhanced_schema: bool

    def __init__(
        self,
        space: str,
        client: Optional[BaseExecutor] = None,
        username: str = "root",
        password: str = "nebula",
        url: str = "nebula://localhost:9669",
        overwrite: bool = False,
        props_schema: str = "",
        refresh_schema: bool = True,
        sanitize_query_output: bool = False,  # We don't put Embedding-Like values as Properties
        enhanced_schema: bool = False,
    ) -> None:
        self.sanitize_query_output = sanitize_query_output
        self.enhcnaced_schema = enhanced_schema

        self._space = space
        if client:
            self._client = client
        else:
            session_pool = SessionPool(
                username,
                password,
                self._space,
                [url_scheme_parse(url)],
            )
            session_pool.init()
            self._client = session_pool
        self._client.execute(DDL.render(props_schema=props_schema))
        if overwrite:
            self._client.execute(f"CLEAR SPACE {self._space};")

        self.structured_schema = {}
        if refresh_schema:
            self.refresh_schema()

        self.supports_structured_queries = True

    @property
    def client(self):
        """client of NebulaGraph."""
        return self._client

    def _execute(self, query: str) -> ResultSet:
        return self._client.execute(query)

    def refresh_schema(self) -> None:
        """
        Example data of self.structured_schema:
        {
            "node_props": {
                "Person": [
                    {"property": "name", "type": "STRING", "comment": "The name of the person"},
                    {"property": "age", "type": "INTEGER", "comment": "The age of the person"},
                    {"property": "dob", "type": "DATE", "comment": "The date of birth of the person"}
                ],
                "Company": [
                    {"property": "name", "type": "STRING", "comment": "The name of the company"},
                    {"property": "founded", "type": "DATE", "comment": "The date of foundation of the company"}
                ]
            },
            "rel_props": {
                "WORKS_AT": [
                    {"property": "since", "type": "DATE", "comment": "The date when the person started working at the company"}
                ],
                "MANAGES": [
                    {"property": "since", "type": "DATE", "comment": "The date when the person started managing the company"}
                ]
            },
            "relationships": [
                {"start": "Person", "type": "WORKS_AT", "end": "Company"},
                {"start": "Person", "type": "MANAGES", "end": "Company"}
            ]
        }
        """

        tags_schema = {}
        edge_types_schema = {}
        relationships = []
        for node_label in self.structure_query(
            "MATCH ()-[node_label:idx_meta__node_label__]->() RETURN node_label.label AS name"
        ):
            tags_schema[node_label["name"]] = []
        for rel_label in self.structure_query(
            "MATCH ()-[rel_label:idx_meta__rel_label__]->() "
            "RETURN rel_label.label AS name, "
            "src(rel_label) AS src, dst(rel_label) AS dst"
        ):
            edge_types_schema[rel_label["name"]] = []
            relationships.append(
                {
                    "start": rel_label["src"],
                    "type": rel_label["name"],
                    "end": rel_label["dst"],
                }
            )

        self.structured_schema = {
            "node_props": tags_schema,
            "rel_props": edge_types_schema,
            "relationships": relationships,
            # TODO: need to check necessarity of meta data here
        }

        # Update node info
        # TODO need to look into this enhanced schema
        # for node in schema_counts[0].get("nodes", []):
        #     node_props = self.structured_schema["node_props"].get(node["name"])
        #     if not node_props:  # The node has no properties
        #         continue
        #     enhanced_cypher = self._enhanced_schema_cypher(
        #         node["name"], node_props, node["count"] < EXHAUSTIVE_SEARCH_LIMIT
        #     )
        #     enhanced_info = self.structured_query(enhanced_cypher)[0]["output"]
        #     for prop in node_props:
        #         if prop["property"] in enhanced_info:
        #             prop.update(enhanced_info[prop["property"]])
        # # Update rel info
        # for rel in schema_counts[0].get("relationships", []):

        #     rel_props = self.structured_schema["rel_props"].get(rel["name"])
        #     if not rel_props:  # The rel has no properties
        #         continue
        #     enhanced_cypher = self._enhanced_schema_cypher(
        #         rel["name"],
        #         rel_props,
        #         rel["count"] < EXHAUSTIVE_SEARCH_LIMIT,
        #         is_relationship=True,
        #     )

        #     enhanced_info = self.structured_query(enhanced_cypher)[0]["output"]
        #     for prop in rel_props:
        #         if prop["property"] in enhanced_info:
        #             prop.update(enhanced_info[prop["property"]])

#     def refresh_schema(self) -> None:
#         """
#         Example data of self.structured_schema:
#         {
#             "node_props": {
#                 "Person": [
#                     {"property": "name", "type": "STRING", "comment": "The name of the person"},
#                     {"property": "age", "type": "INTEGER", "comment": "The age of the person"},
#                     {"property": "dob", "type": "DATE", "comment": "The date of birth of the person"}
#                 ],
#                 "Company": [
#                     {"property": "name", "type": "STRING", "comment": "The name of the company"},
#                     {"property": "founded", "type": "DATE", "comment": "The date of foundation of the company"}
#                 ]
#             },
#             "rel_props": {
#                 "WORKS_AT": [
#                     {"property": "since", "type": "DATE", "comment": "The date when the person started working at the company"}
#                 ],
#                 "MANAGES": [
#                     {"property": "since", "type": "DATE", "comment": "The date when the person started managing the company"}
#                 ]
#             },
#             "relationships": [
#                 {"start": "Person", "type": "WORKS_AT", "end": "Company"},
#                 {"start": "Person", "type": "MANAGES", "end": "Company"}
#             ]
#         }
#         """

#         tags_schema = {}
#         edge_types_schema = {}
#         relationships = []
#         for tag in self._execute("SHOW TAGS").column_values("Name"):
#             tag_name = tag.cast()
#             tags_schema[tag_name] = []

#             r = self._execute(f"DESCRIBE TAG `{tag_name}`")
#             props, types, comments = (
#                 r.column_values("Field"),
#                 r.column_values("Type"),
#                 r.column_values("Comment"),
#             )
#             for i in range(r.row_size()):
#                 prop_name = props[i].cast()
#                 prop_type = types[i].cast()
#                 prop_comment = comments[i].cast()
#                 prop = {"property": prop_name, "type": prop_type}
#                 if prop_comment:
#                     prop["comment"] = prop_comment
#                 tags_schema[tag_name].append(prop)

#         # TODO: Add the sample data for tags(good for Text2cypher)

#         for edge_type in self._execute("SHOW EDGES").column_values("Name"):
#             edge_type_name = edge_type.cast()
#             edge_types_schema[edge_type_name] = []
#             r = self._execute(f"DESCRIBE EDGE `{edge_type_name}`")
#             props, types, comments = (
#                 r.column_values("Field"),
#                 r.column_values("Type"),
#                 r.column_values("Comment"),
#             )
#             for i in range(r.row_size()):
#                 prop_name = props[i].cast()
#                 prop_type = types[i].cast()
#                 prop_comment = comments[i].cast()
#                 prop = {"property": prop_name, "type": prop_type}
#                 if prop_comment:
#                     prop["comment"] = prop_comment
#                 edge_types_schema[edge_type_name].append(prop)

#             # build relationships types
#             # TODO: handle dangling vertices in a strategy to Sample more edges with valid vertices
#             # For now, we ignore the tag of dangling vertices by leaving it empty.
#             rel_query_sample_edge = f"""
# MATCH ()-[e:`{ edge_type_name }`]->()
# RETURN [src(e), dst(e)] AS sample_edge LIMIT 1
# """
#             sample_edge = self._execute(rel_query_sample_edge).column_values(
#                 "sample_edge"
#             )
#             if len(sample_edge) == 0:
#                 continue
#             src_id, dst_id = sample_edge[0].cast()
#             quote = "" if self.vid_type == "INT64" else QUOTE
#             _rel_query_edge_type = f"""
# MATCH (m)-[:{ edge_type_name }]->(n)
#   WHERE id(m) == { quote }{ src_id }{ quote } AND id(n) == { quote }{ dst_id }{ quote }
# RETURN "(" + (CASE WHEN size(tags(m)) == 0 THEN "" ELSE ":" + tags(m)[0] END) + ")-[:{ edge_type_name }]->(" + (CASE WHEN size(tags(n)) == 0 THEN "" ELSE ":" + tags(n)[0] END) + ")" AS rels
# """

#             r = self._execute(_rel_query_edge_type).column_values("rels")
#             if len(r) > 0:
#                 relationships.append(r[0].cast())

#         self.structured_schema = {
#             "node_props": tags_schema,
#             "rel_props": edge_types_schema,
#             "relationships": relationships,
#             # TODO: need to check necessarity of meta data here
#         }

#         # Update node info
#         # TODO need to look into this enhanced schema
#         # for node in schema_counts[0].get("nodes", []):
#         #     node_props = self.structured_schema["node_props"].get(node["name"])
#         #     if not node_props:  # The node has no properties
#         #         continue
#         #     enhanced_cypher = self._enhanced_schema_cypher(
#         #         node["name"], node_props, node["count"] < EXHAUSTIVE_SEARCH_LIMIT
#         #     )
#         #     enhanced_info = self.structured_query(enhanced_cypher)[0]["output"]
#         #     for prop in node_props:
#         #         if prop["property"] in enhanced_info:
#         #             prop.update(enhanced_info[prop["property"]])
#         # # Update rel info
#         # for rel in schema_counts[0].get("relationships", []):

#         #     rel_props = self.structured_schema["rel_props"].get(rel["name"])
#         #     if not rel_props:  # The rel has no properties
#         #         continue
#         #     enhanced_cypher = self._enhanced_schema_cypher(
#         #         rel["name"],
#         #         rel_props,
#         #         rel["count"] < EXHAUSTIVE_SEARCH_LIMIT,
#         #         is_relationship=True,
#         #     )

#         #     enhanced_info = self.structured_query(enhanced_cypher)[0]["output"]
#         #     for prop in rel_props:
#         #         if prop["property"] in enhanced_info:
#         #             prop.update(enhanced_info[prop["property"]])

    def upsert_nodes(self, nodes: List[LabelledNode]) -> None:
        # meta tag Entity__ is used to store the entity name
        # meta tag Chunk__ is used to store the chunk text
        # other labels are used to store the entity properties
        # which must be created before upserting the nodes

        # Lists to hold separated types
        entity_list: List[EntityNode] = []
        chunk_list: List[ChunkNode] = []
        other_list: List[LabelledNode] = []

        # Sort by type
        for item in nodes:
            if isinstance(item, EntityNode):
                entity_list.append(item)
            elif isinstance(item, ChunkNode):
                chunk_list.append(item)
            else:
                other_list.append(item)

        if chunk_list:
            # TODO: need to double check other properties if any(it seems for now only text is there)
            # model chunk as tag and perform upsert
            # i.e. INSERT VERTEX `Chunk__` (`text`) VALUES "foo":("hello world"), "baz":("lorem ipsum");
            insert_query = "INSERT VERTEX `Chunk__` (`text`) VALUES "
            for i, chunk in enumerate(chunk_list):
                insert_query += f'"{chunk.id}":($chunk_{i}),'
            insert_query = insert_query[:-1]  # Remove trailing comma
            self.structured_query(
                insert_query,
                param_map={
                    f"chunk_{i}": chunk.text for i, chunk in enumerate(chunk_list)
                },
            )

        if entity_list:
            # model with tag Entity__ and other tags(label) if applicable
            # need to add properties as well, for extractors like SchemaLLMPathExtractor there is no properties
            # NebulaGraph is Schema-Full, so we need to be strong schema mindset to abstract this.
            # i.e.
            # INSERT VERTEX Entity__ (name) VALUES "foo":("bar"), "baz":("qux");
            # INSERT VERTEX Person (name) VALUES "foo":("bar"), "baz":("qux");

            # The meta tag Entity__ is used to store the entity name
            insert_query = "INSERT VERTEX `Entity__` (`name`) VALUES "
            for i, entity in enumerate(entity_list):
                insert_query += f'"{entity.id}":($entity_{i}),'
            insert_query = insert_query[:-1]  # Remove trailing comma
            self.structured_query(
                insert_query,
                param_map={
                    f"entity_{i}": entity.name for i, entity in enumerate(entity_list)
                },
            )

        # Create tags for each LabelledNode
        # This could be revisted, if we don't have any properties for labels, mapping labels to
        # Properties of tag: Entity__ is also feasible.
        for i, entity in enumerate(nodes):
            keys, values_k, values_params = self._construct_property_query(
                entity.properties
            )
            stmt = f'INSERT VERTEX Props__ ({keys}) VALUES "{entity.id}":({values_k});'
            self.structured_query(
                stmt,
                param_map=values_params,
            )
            stmt = (
                f'INSERT VERTEX Node__ (label) VALUES "{entity.id}":("{entity.label}");'
            )
            self.structured_query(stmt)

    def _construct_property_query(self, properties: Dict[str, Any]):
        keys = ",".join([f"`{k}`" for k in properties.keys()])
        values_k = ""
        values_params: Dict[Any] = {}
        for idx, v in enumerate(properties.values()):
            values_k += f"$kv_{idx},"
            values_params[f"kv_{idx}"] = v
        values_k = values_k[:-1]
        return keys, values_k, values_params

    def upsert_relations(self, relations: List[Relation]) -> None:
        """Add relations."""
        # TODO: Handle ad-hoc schema ensuring, now assuming all relations are present in the schema
        for relation in relations:
            keys, values_k, values_params = self._construct_property_query(
                relation.properties
            )
            stmt = f'INSERT EDGE `Relation__` (`label`,{keys}) VALUES "{relation.source_id}"->"{relation.target_id}":("{relation.label}",{values_k});'
            self.structured_query(stmt, param_map=values_params)

    def get(
        self,
        properties: Optional[dict] = None,
        ids: Optional[List[str]] = None,
    ) -> List[LabelledNode]:
        """Get nodes."""
        cypher_statement = "MATCH (e:Node__) "
        if not (properties or ids):
            return []
        else:
            cypher_statement += "WHERE "
        params = {}

        if ids:
            cypher_statement += f"id(e) in $all_id "
            params[f"all_id"] = ids
        if properties:
            for i, prop in enumerate(properties):
                cypher_statement += f"e.Prop__.`{prop}` == $property_{i} AND "
                params[f"property_{i}"] = properties[prop]
            cypher_statement = cypher_statement[:-5]  # Remove trailing AND

        return_statement = """
        WITH e
<<<<<<< HEAD
        RETURN id(e) AS name,
               e.Node__.label AS type,
               properties(e.Props__) AS properties,
               properties(e) AS all_props
=======
        RETURN id(e) AS `name`,
                e.`Node__`.`label` AS `type`,
                properties(e.`Props__`) AS `properties`
>>>>>>> b19f8b7e
        """
        cypher_statement += return_statement
        cypher_statement = cypher_statement.replace("\n", " ")

        response = self.structured_query(cypher_statement, param_map=params)

        nodes = []
        for record in response:
            if "text" in record["all_props"]:
                node = ChunkNode(
                    id_=record["name"],
                    label=record["type"],
                    text=record["all_props"]["text"],
                    properties=remove_empty_values(record["properties"]),
                )
            elif "name" in record["all_props"]:
                node = EntityNode(
                    id_=record["name"],
                    label=record["type"],
                    name=record["all_props"]["name"],
                    properties=remove_empty_values(record["properties"]),
                )
            else:
                node = EntityNode(
                    name=record["name"],
                    type=record["type"],
                    properties=remove_empty_values(record["properties"]),
                )
            nodes.append(node)
        return nodes

    def get_triplets(
        self,
        entity_names: Optional[List[str]] = None,
        relation_names: Optional[List[str]] = None,
        properties: Optional[dict] = None,
        ids: Optional[List[str]] = None,
    ) -> List[Triplet]:
        cypher_statement = "MATCH (e:`Entity__`)-[r:`Relation__`]->(t:`Entity__`) "
        if not (entity_names or relation_names or properties or ids):
            return []
        else:
            cypher_statement += "WHERE "
        params = {}

        if entity_names:
            cypher_statement += (
                f"e.Entity__.name in $entities OR t.Entity__.name in $entities"
            )
            params[f"entities"] = entity_names
        if relation_names:
            cypher_statement += f"r.label in $relations "
            params[f"relations"] = relation_names
        if properties:
            pass
        if ids:
            cypher_statement += f"id(e) in $all_id OR id(t) in $all_id"
            params[f"all_id"] = ids
        if properties:
            v0_matching = ""
            v1_matching = ""
            edge_matching = ""
            for i, prop in enumerate(properties):
                v0_matching += f"e.Props__.`{prop}` == $property_{i} AND "
                v1_matching += f"t.Props__.`{prop}` == $property_{i} AND "
                edge_matching += f"r.`{prop}` == $property_{i} AND "
                params[f"property_{i}"] = properties[prop]
            v0_matching = v0_matching[:-5]  # Remove trailing AND
            v1_matching = v1_matching[:-5]  # Remove trailing AND
            edge_matching = edge_matching[:-5]  # Remove trailing AND
            cypher_statement += (
                f"({v0_matching}) OR ({edge_matching}) OR ({v1_matching})"
            )

        return_statement = f"""
        RETURN id(e) AS source_id, e.Node__.label AS source_type,
                properties(e.Props__) AS source_properties,
                r.label AS type,
                properties(r) AS rel_properties,
                id(t) AS target_id, t.Node__.label AS target_type,
                properties(t.Props__) AS target_properties
        """
        cypher_statement += return_statement
        cypher_statement = cypher_statement.replace("\n", " ")

        data = self.structured_query(cypher_statement, param_map=params)

        triples = []
        for record in data:
            source = EntityNode(
                name=record["source_id"],
                label=record["source_type"],
                properties=remove_empty_values(record["source_properties"]),
            )
            target = EntityNode(
                name=record["target_id"],
                label=record["target_type"],
                properties=remove_empty_values(record["target_properties"]),
            )
            rel_properties = remove_empty_values(record["rel_properties"])
            rel_properties.pop("label")
            rel = Relation(
                source_id=record["source_id"],
                target_id=record["target_id"],
                label=record["type"],
                properties=rel_properties,
            )
            triples.append((source, rel, target))
        return triples

    def get_rel_map(
        self,
        graph_nodes: List[LabelledNode],
        depth: int = 2,
        limit: int = 30,
        ignore_rels: Optional[List[str]] = None,
    ) -> List[Triplet]:
        """Get depth-aware rel map."""
        triples = []

        ids = [node.id for node in graph_nodes]
        # Needs some optimization
        response = self.structured_query(
            f"""
            MATCH (e:`Entity__`)
            WHERE id(e) in $ids
            MATCH p=(e)-[r*1..{depth}]-(other)
            WHERE ALL(rel in relationships(p) WHERE rel.`label` <> 'MENTIONS')
            UNWIND relationships(p) AS rel
            WITH distinct rel
            WITH startNode(rel) AS source,
                rel.`label` AS type,
                endNode(rel) AS endNode
            RETURN id(source) AS source_id, source.`Node__`.`label` AS source_type,
                    properties(source) AS source_properties,
                    type,
                    id(endNode) AS target_id, endNode.`Node__`.`label` AS target_type,
                    properties(endNode) AS target_properties
            LIMIT {limit}
            """,
            param_map={"ids": ids},
        )

        ignore_rels = ignore_rels or []
        for record in response:
            if record["type"] in ignore_rels:
                continue

            source = EntityNode(
                name=record["source_id"],
                label=record["source_type"],
                properties=remove_empty_values(record["source_properties"]),
            )
            target = EntityNode(
                name=record["target_id"],
                label=record["target_type"],
                properties=remove_empty_values(record["target_properties"]),
            )
            rel = Relation(
                source_id=record["source_id"],
                target_id=record["target_id"],
                label=record["type"],
            )
            triples.append([source, rel, target])

        return triples

    def structured_query(
        self, query: str, param_map: Optional[Dict[str, Any]] = None
    ) -> Any:
        if not param_map:
            result = self._client.execute(query)
        else:
            result = self._client.execute_parameter(query, build_param_map(param_map))
        if not result.is_succeeded():
            raise ValueError(f"Query failed: {result.error_msg()}")
        full_result = [
            {
                key: result.row_values(row_index)[i].cast_primitive()
                for i, key in enumerate(result.keys())
            }
            for row_index in range(result.row_size())
        ]
        if self.sanitize_query_output:
            # Not applicable for NebulaGraph for now though
            return value_sanitize(full_result)

        return full_result

    def delete(
        self,
        entity_names: Optional[List[str]] = None,
        relation_names: Optional[List[str]] = None,
        properties: Optional[dict] = None,
        ids: Optional[List[str]] = None,
    ) -> None:
        """Delete matching data."""
        if entity_names:
            self.structured_query(
                "LOOKUP ON `Entity__` WHERE name IN $entity_names | DELETE VERTEX $-.VertexID",
                param_map={"entity_names": entity_names},
            )

        for id in ids or []:
            self.structured_query(f'DELETE VERTEX "{id}" WITH EDGE;')
        if relation_names:
            for relation_name in relation_names:
                self.structured_query(
                    f"LOOKUP ON `Relation__` WHERE label IN $relation_name | DELETE EDGE $-.EdgeID",
                    param_map={"relation_name": relation_name},
                )
        if properties:
            cypher = "MATCH (e:`Entity__`) WHERE "
            prop_list = []
            params = {}
            for i, prop in enumerate(properties):
                prop_list.append(f"e.`Entity__`.`{prop}` == $property_{i}")
                params[f"property_{i}"] = properties[prop]
            cypher += " AND ".join(prop_list)
            cypher += " RETURN id(e) AS id"
            ids_dict_list = self.structured_query(
                cypher,
                param_map=params,
            )
            ids = [el["id"] for el in ids_dict_list]
            for id in ids or []:
                self.structured_query(f'DELETE VERTEX "{id}" WITH EDGE;')

    def _enhanced_schema_cypher(
        self,
        label_or_type: str,
        properties: List[Dict[str, Any]],
        exhaustive: bool,
        is_relationship: bool = False,
    ) -> str:
        """Get enhanced schema information."""
        pass

    def get_schema(self, refresh: bool = False) -> Any:
        if refresh:
            self.refresh_schema()

        return self.structured_schema

    def get_schema_str(self, refresh: bool = False) -> str:
        schema = self.get_schema(refresh=refresh)

        formatted_node_props = []
        formatted_rel_props = []

        if self.enhcnaced_schema:
            # Enhanced formatting for nodes
            for node_type, properties in schema["node_props"].items():
                formatted_node_props.append(f"- **{node_type}**")
                for prop in properties:
                    example = ""
                    if prop["type"] == "string" and prop.get("values"):
                        if prop.get("distinct_count", 11) > DISTINCT_VALUE_LIMIT:
                            example = (
                                f'Example: "{clean_string_values(prop["values"][0])}"'
                                if prop["values"]
                                else ""
                            )
                        else:  # If less than 10 possible values return all
                            example = (
                                (
                                    "Available options: "
                                    f'{[clean_string_values(el) for el in prop["values"]]}'
                                )
                                if prop["values"]
                                else ""
                            )

                    elif prop["type"] in [
                        # TODO: Add all numeric types
                        "int64",
                        "int32",
                        "int16",
                        "int8",
                        "uint64",
                        "uint32",
                        "uint16",
                        "uint8",
                        "date",
                        "datetime",
                        "timestamp",
                        "float",
                        "double",
                    ]:
                        if prop.get("min") is not None:
                            example = f'Min: {prop["min"]}, Max: {prop["max"]}'
                        else:
                            example = (
                                f'Example: "{prop["values"][0]}"'
                                if prop.get("values")
                                else ""
                            )
                    formatted_node_props.append(
                        f"  - `{prop['property']}`: {prop['type']} {example}"
                    )

            # Enhanced formatting for relationships
            for rel_type, properties in schema["rel_props"].items():
                formatted_rel_props.append(f"- **{rel_type}**")
                for prop in properties:
                    example = ""
                    if prop["type"] == "string":
                        if prop.get("distinct_count", 11) > DISTINCT_VALUE_LIMIT:
                            example = (
                                f'Example: "{clean_string_values(prop["values"][0])}"'
                                if prop.get("values")
                                else ""
                            )
                        else:  # If less than 10 possible values return all
                            example = (
                                (
                                    "Available options: "
                                    f'{[clean_string_values(el) for el in prop["values"]]}'
                                )
                                if prop.get("values")
                                else ""
                            )
                    elif prop["type"] in [
                        "int",
                        "int64",
                        "int32",
                        "int16",
                        "int8",
                        "uint64",
                        "uint32",
                        "uint16",
                        "uint8",
                        "float",
                        "double",
                        "date",
                        "datetime",
                        "timestamp",
                    ]:
                        if prop.get("min"):  # If we have min/max
                            example = f'Min: {prop["min"]}, Max:  {prop["max"]}'
                        else:  # return a single value
                            example = (
                                f'Example: "{prop["values"][0]}"'
                                if prop.get("values")
                                else ""
                            )
                    elif prop["type"] == "LIST":
                        # Skip embeddings
                        if prop["min_size"] > LIST_LIMIT:
                            continue
                        example = f'Min Size: {prop["min_size"]}, Max Size: {prop["max_size"]}'
                    formatted_rel_props.append(
                        f"  - `{prop['property']}: {prop['type']}` {example}"
                    )
        else:
            # Format node properties
            for label, props in schema["node_props"].items():
                props_str = ", ".join(
                    [f"{prop['property']}: {prop['type']}" for prop in props]
                )
                formatted_node_props.append(f"{label} {{{props_str}}}")

            # Format relationship properties using structured_schema
            for type, props in schema["rel_props"].items():
                props_str = ", ".join(
                    [f"{prop['property']}: {prop['type']}" for prop in props]
                )
                formatted_rel_props.append(f"{type} {{{props_str}}}")

        # Format relationships
        formatted_rels = [
            f"(:{el['start']})-[:{el['type']}]->(:{el['end']})"
            for el in schema["relationships"]
        ]

        return "\n".join(
            [
                "Node properties:",
                "\n".join(formatted_node_props),
                "Relationship properties:",
                "\n".join(formatted_rel_props),
                "The relationships:",
                "\n".join(formatted_rels),
            ]
        )

    def vector_query(
        self, query: VectorStoreQuery, **kwargs: Any
    ) -> Tuple[List[LabelledNode] | List[float]]:
        raise NotImplementedError(
            "Vector query not implemented for NebulaPropertyGraphStore."
        )<|MERGE_RESOLUTION|>--- conflicted
+++ resolved
@@ -49,7 +49,6 @@
 #     due to they are dangling edges, so they are mostly invisible
 
 
-
 DDL = Template(
     """
 CREATE TAG IF NOT EXISTS `Entity__` (`name` STRING);
@@ -57,16 +56,14 @@
 CREATE TAG IF NOT EXISTS `Node__` (`label` STRING);
 CREATE TAG IF NOT EXISTS `Props__` ({{props_schema}});
 CREATE EDGE IF NOT EXISTS `Relation__` (`label` STRING{% if props_schema != "" %}, {{props_schema}}{% endif%});
-<<<<<<< HEAD
 
 CREATE TAG INDEX IF NOT EXISTS index_entity_name ON `Entity__`(`name`(256));
 CREATE TAG INDEX IF NOT EXISTS index_chunk_text ON `Chunk__`(`text`(256));
 CREATE TAG INDEX IF NOT EXISTS index_node_label ON `Node__`(`label`(256));
 CRETAE EDGE INDEX IF NOT EXISTS index_relation_label ON `Relation__`(`label`(256));
-=======
+
 CREATE EDGE IF NOT EXISTS `__meta__node_label__` (`label` STRING);
 CREATE EDGE IF NOT EXISTS `__meta__rel_label__` (`label` STRING);
->>>>>>> b19f8b7e
 """
 )
 
@@ -245,139 +242,139 @@
         #         if prop["property"] in enhanced_info:
         #             prop.update(enhanced_info[prop["property"]])
 
-#     def refresh_schema(self) -> None:
-#         """
-#         Example data of self.structured_schema:
-#         {
-#             "node_props": {
-#                 "Person": [
-#                     {"property": "name", "type": "STRING", "comment": "The name of the person"},
-#                     {"property": "age", "type": "INTEGER", "comment": "The age of the person"},
-#                     {"property": "dob", "type": "DATE", "comment": "The date of birth of the person"}
-#                 ],
-#                 "Company": [
-#                     {"property": "name", "type": "STRING", "comment": "The name of the company"},
-#                     {"property": "founded", "type": "DATE", "comment": "The date of foundation of the company"}
-#                 ]
-#             },
-#             "rel_props": {
-#                 "WORKS_AT": [
-#                     {"property": "since", "type": "DATE", "comment": "The date when the person started working at the company"}
-#                 ],
-#                 "MANAGES": [
-#                     {"property": "since", "type": "DATE", "comment": "The date when the person started managing the company"}
-#                 ]
-#             },
-#             "relationships": [
-#                 {"start": "Person", "type": "WORKS_AT", "end": "Company"},
-#                 {"start": "Person", "type": "MANAGES", "end": "Company"}
-#             ]
-#         }
-#         """
-
-#         tags_schema = {}
-#         edge_types_schema = {}
-#         relationships = []
-#         for tag in self._execute("SHOW TAGS").column_values("Name"):
-#             tag_name = tag.cast()
-#             tags_schema[tag_name] = []
-
-#             r = self._execute(f"DESCRIBE TAG `{tag_name}`")
-#             props, types, comments = (
-#                 r.column_values("Field"),
-#                 r.column_values("Type"),
-#                 r.column_values("Comment"),
-#             )
-#             for i in range(r.row_size()):
-#                 prop_name = props[i].cast()
-#                 prop_type = types[i].cast()
-#                 prop_comment = comments[i].cast()
-#                 prop = {"property": prop_name, "type": prop_type}
-#                 if prop_comment:
-#                     prop["comment"] = prop_comment
-#                 tags_schema[tag_name].append(prop)
-
-#         # TODO: Add the sample data for tags(good for Text2cypher)
-
-#         for edge_type in self._execute("SHOW EDGES").column_values("Name"):
-#             edge_type_name = edge_type.cast()
-#             edge_types_schema[edge_type_name] = []
-#             r = self._execute(f"DESCRIBE EDGE `{edge_type_name}`")
-#             props, types, comments = (
-#                 r.column_values("Field"),
-#                 r.column_values("Type"),
-#                 r.column_values("Comment"),
-#             )
-#             for i in range(r.row_size()):
-#                 prop_name = props[i].cast()
-#                 prop_type = types[i].cast()
-#                 prop_comment = comments[i].cast()
-#                 prop = {"property": prop_name, "type": prop_type}
-#                 if prop_comment:
-#                     prop["comment"] = prop_comment
-#                 edge_types_schema[edge_type_name].append(prop)
-
-#             # build relationships types
-#             # TODO: handle dangling vertices in a strategy to Sample more edges with valid vertices
-#             # For now, we ignore the tag of dangling vertices by leaving it empty.
-#             rel_query_sample_edge = f"""
-# MATCH ()-[e:`{ edge_type_name }`]->()
-# RETURN [src(e), dst(e)] AS sample_edge LIMIT 1
-# """
-#             sample_edge = self._execute(rel_query_sample_edge).column_values(
-#                 "sample_edge"
-#             )
-#             if len(sample_edge) == 0:
-#                 continue
-#             src_id, dst_id = sample_edge[0].cast()
-#             quote = "" if self.vid_type == "INT64" else QUOTE
-#             _rel_query_edge_type = f"""
-# MATCH (m)-[:{ edge_type_name }]->(n)
-#   WHERE id(m) == { quote }{ src_id }{ quote } AND id(n) == { quote }{ dst_id }{ quote }
-# RETURN "(" + (CASE WHEN size(tags(m)) == 0 THEN "" ELSE ":" + tags(m)[0] END) + ")-[:{ edge_type_name }]->(" + (CASE WHEN size(tags(n)) == 0 THEN "" ELSE ":" + tags(n)[0] END) + ")" AS rels
-# """
-
-#             r = self._execute(_rel_query_edge_type).column_values("rels")
-#             if len(r) > 0:
-#                 relationships.append(r[0].cast())
-
-#         self.structured_schema = {
-#             "node_props": tags_schema,
-#             "rel_props": edge_types_schema,
-#             "relationships": relationships,
-#             # TODO: need to check necessarity of meta data here
-#         }
-
-#         # Update node info
-#         # TODO need to look into this enhanced schema
-#         # for node in schema_counts[0].get("nodes", []):
-#         #     node_props = self.structured_schema["node_props"].get(node["name"])
-#         #     if not node_props:  # The node has no properties
-#         #         continue
-#         #     enhanced_cypher = self._enhanced_schema_cypher(
-#         #         node["name"], node_props, node["count"] < EXHAUSTIVE_SEARCH_LIMIT
-#         #     )
-#         #     enhanced_info = self.structured_query(enhanced_cypher)[0]["output"]
-#         #     for prop in node_props:
-#         #         if prop["property"] in enhanced_info:
-#         #             prop.update(enhanced_info[prop["property"]])
-#         # # Update rel info
-#         # for rel in schema_counts[0].get("relationships", []):
-
-#         #     rel_props = self.structured_schema["rel_props"].get(rel["name"])
-#         #     if not rel_props:  # The rel has no properties
-#         #         continue
-#         #     enhanced_cypher = self._enhanced_schema_cypher(
-#         #         rel["name"],
-#         #         rel_props,
-#         #         rel["count"] < EXHAUSTIVE_SEARCH_LIMIT,
-#         #         is_relationship=True,
-#         #     )
-
-#         #     enhanced_info = self.structured_query(enhanced_cypher)[0]["output"]
-#         #     for prop in rel_props:
-#         #         if prop["property"] in enhanced_info:
-#         #             prop.update(enhanced_info[prop["property"]])
+    #     def refresh_schema(self) -> None:
+    #         """
+    #         Example data of self.structured_schema:
+    #         {
+    #             "node_props": {
+    #                 "Person": [
+    #                     {"property": "name", "type": "STRING", "comment": "The name of the person"},
+    #                     {"property": "age", "type": "INTEGER", "comment": "The age of the person"},
+    #                     {"property": "dob", "type": "DATE", "comment": "The date of birth of the person"}
+    #                 ],
+    #                 "Company": [
+    #                     {"property": "name", "type": "STRING", "comment": "The name of the company"},
+    #                     {"property": "founded", "type": "DATE", "comment": "The date of foundation of the company"}
+    #                 ]
+    #             },
+    #             "rel_props": {
+    #                 "WORKS_AT": [
+    #                     {"property": "since", "type": "DATE", "comment": "The date when the person started working at the company"}
+    #                 ],
+    #                 "MANAGES": [
+    #                     {"property": "since", "type": "DATE", "comment": "The date when the person started managing the company"}
+    #                 ]
+    #             },
+    #             "relationships": [
+    #                 {"start": "Person", "type": "WORKS_AT", "end": "Company"},
+    #                 {"start": "Person", "type": "MANAGES", "end": "Company"}
+    #             ]
+    #         }
+    #         """
+
+    #         tags_schema = {}
+    #         edge_types_schema = {}
+    #         relationships = []
+    #         for tag in self._execute("SHOW TAGS").column_values("Name"):
+    #             tag_name = tag.cast()
+    #             tags_schema[tag_name] = []
+
+    #             r = self._execute(f"DESCRIBE TAG `{tag_name}`")
+    #             props, types, comments = (
+    #                 r.column_values("Field"),
+    #                 r.column_values("Type"),
+    #                 r.column_values("Comment"),
+    #             )
+    #             for i in range(r.row_size()):
+    #                 prop_name = props[i].cast()
+    #                 prop_type = types[i].cast()
+    #                 prop_comment = comments[i].cast()
+    #                 prop = {"property": prop_name, "type": prop_type}
+    #                 if prop_comment:
+    #                     prop["comment"] = prop_comment
+    #                 tags_schema[tag_name].append(prop)
+
+    #         # TODO: Add the sample data for tags(good for Text2cypher)
+
+    #         for edge_type in self._execute("SHOW EDGES").column_values("Name"):
+    #             edge_type_name = edge_type.cast()
+    #             edge_types_schema[edge_type_name] = []
+    #             r = self._execute(f"DESCRIBE EDGE `{edge_type_name}`")
+    #             props, types, comments = (
+    #                 r.column_values("Field"),
+    #                 r.column_values("Type"),
+    #                 r.column_values("Comment"),
+    #             )
+    #             for i in range(r.row_size()):
+    #                 prop_name = props[i].cast()
+    #                 prop_type = types[i].cast()
+    #                 prop_comment = comments[i].cast()
+    #                 prop = {"property": prop_name, "type": prop_type}
+    #                 if prop_comment:
+    #                     prop["comment"] = prop_comment
+    #                 edge_types_schema[edge_type_name].append(prop)
+
+    #             # build relationships types
+    #             # TODO: handle dangling vertices in a strategy to Sample more edges with valid vertices
+    #             # For now, we ignore the tag of dangling vertices by leaving it empty.
+    #             rel_query_sample_edge = f"""
+    # MATCH ()-[e:`{ edge_type_name }`]->()
+    # RETURN [src(e), dst(e)] AS sample_edge LIMIT 1
+    # """
+    #             sample_edge = self._execute(rel_query_sample_edge).column_values(
+    #                 "sample_edge"
+    #             )
+    #             if len(sample_edge) == 0:
+    #                 continue
+    #             src_id, dst_id = sample_edge[0].cast()
+    #             quote = "" if self.vid_type == "INT64" else QUOTE
+    #             _rel_query_edge_type = f"""
+    # MATCH (m)-[:{ edge_type_name }]->(n)
+    #   WHERE id(m) == { quote }{ src_id }{ quote } AND id(n) == { quote }{ dst_id }{ quote }
+    # RETURN "(" + (CASE WHEN size(tags(m)) == 0 THEN "" ELSE ":" + tags(m)[0] END) + ")-[:{ edge_type_name }]->(" + (CASE WHEN size(tags(n)) == 0 THEN "" ELSE ":" + tags(n)[0] END) + ")" AS rels
+    # """
+
+    #             r = self._execute(_rel_query_edge_type).column_values("rels")
+    #             if len(r) > 0:
+    #                 relationships.append(r[0].cast())
+
+    #         self.structured_schema = {
+    #             "node_props": tags_schema,
+    #             "rel_props": edge_types_schema,
+    #             "relationships": relationships,
+    #             # TODO: need to check necessarity of meta data here
+    #         }
+
+    #         # Update node info
+    #         # TODO need to look into this enhanced schema
+    #         # for node in schema_counts[0].get("nodes", []):
+    #         #     node_props = self.structured_schema["node_props"].get(node["name"])
+    #         #     if not node_props:  # The node has no properties
+    #         #         continue
+    #         #     enhanced_cypher = self._enhanced_schema_cypher(
+    #         #         node["name"], node_props, node["count"] < EXHAUSTIVE_SEARCH_LIMIT
+    #         #     )
+    #         #     enhanced_info = self.structured_query(enhanced_cypher)[0]["output"]
+    #         #     for prop in node_props:
+    #         #         if prop["property"] in enhanced_info:
+    #         #             prop.update(enhanced_info[prop["property"]])
+    #         # # Update rel info
+    #         # for rel in schema_counts[0].get("relationships", []):
+
+    #         #     rel_props = self.structured_schema["rel_props"].get(rel["name"])
+    #         #     if not rel_props:  # The rel has no properties
+    #         #         continue
+    #         #     enhanced_cypher = self._enhanced_schema_cypher(
+    #         #         rel["name"],
+    #         #         rel_props,
+    #         #         rel["count"] < EXHAUSTIVE_SEARCH_LIMIT,
+    #         #         is_relationship=True,
+    #         #     )
+
+    #         #     enhanced_info = self.structured_query(enhanced_cypher)[0]["output"]
+    #         #     for prop in rel_props:
+    #         #         if prop["property"] in enhanced_info:
+    #         #             prop.update(enhanced_info[prop["property"]])
 
     def upsert_nodes(self, nodes: List[LabelledNode]) -> None:
         # meta tag Entity__ is used to store the entity name
@@ -495,16 +492,10 @@
 
         return_statement = """
         WITH e
-<<<<<<< HEAD
         RETURN id(e) AS name,
                e.Node__.label AS type,
                properties(e.Props__) AS properties,
                properties(e) AS all_props
-=======
-        RETURN id(e) AS `name`,
-                e.`Node__`.`label` AS `type`,
-                properties(e.`Props__`) AS `properties`
->>>>>>> b19f8b7e
         """
         cypher_statement += return_statement
         cypher_statement = cypher_statement.replace("\n", " ")
